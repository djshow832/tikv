// Copyright 2016 PingCAP, Inc.
//
// Licensed under the Apache License, Version 2.0 (the "License");
// you may not use this file except in compliance with the License.
// You may obtain a copy of the License at
//
//     http://www.apache.org/licenses/LICENSE-2.0
//
// Unless required by applicable law or agreed to in writing, software
// distributed under the License is distributed on an "AS IS" BASIS,
// See the License for the specific language governing permissions and
// limitations under the License.

use super::{Error, Result};
use kvproto::kvrpcpb::IsolationLevel;
use storage::mvcc::{
    Error as MvccError, ForwardScanner, ForwardScannerBuilder, MvccReader, PointGetterBuilder,
};
use storage::{Key, KvPair, ScanMode, Snapshot, Statistics, Value};

pub struct SnapshotStore<S: Snapshot> {
    snapshot: S,
    start_ts: u64,
    isolation_level: IsolationLevel,
    fill_cache: bool,
}

impl<S: Snapshot> SnapshotStore<S> {
    pub fn new(
        snapshot: S,
        start_ts: u64,
        isolation_level: IsolationLevel,
        fill_cache: bool,
    ) -> Self {
        SnapshotStore {
            snapshot,
            start_ts,
            isolation_level,
            fill_cache,
        }
    }

    pub fn get(&self, key: &Key, statistics: &mut Statistics) -> Result<Option<Value>> {
        let mut point_getter = PointGetterBuilder::new(self.snapshot.clone())
            .fill_cache(self.fill_cache)
            .isolation_level(self.isolation_level)
            .multi(false)
            .build()?;
        let v = point_getter.read_next(key, self.start_ts)?;
        statistics.add(&point_getter.take_statistics());
        Ok(v)
    }

    pub fn batch_get(
        &self,
        keys: &[Key],
        statistics: &mut Statistics,
    ) -> Result<Vec<Result<Option<Value>>>> {
        // TODO: sort the keys
        let mut point_getter = PointGetterBuilder::new(self.snapshot.clone())
            .fill_cache(self.fill_cache)
            .isolation_level(self.isolation_level)
            .multi(true)
            .build()?;
        let mut results = Vec::with_capacity(keys.len());
        for k in keys {
            results.push(
                point_getter
                    .read_next(k, self.start_ts)
                    .map_err(Error::from),
            );
        }
        statistics.add(&point_getter.take_statistics());
        Ok(results)
    }

    /// Create a scanner.
    /// when key_only is true, all the returned value will be empty.
    pub fn scanner(
        &self,
        mode: ScanMode,
        key_only: bool,
        lower_bound: Option<Vec<u8>>,
        upper_bound: Option<Vec<u8>>,
    ) -> Result<StoreScanner<S>> {
        let (forward_scanner, reader) = match mode {
            ScanMode::Forward => {
                let forward_scanner =
                    ForwardScannerBuilder::new(self.snapshot.clone(), self.start_ts)
                        .range(lower_bound, upper_bound)
                        .omit_value(key_only)
                        .fill_cache(self.fill_cache)
                        .isolation_level(self.isolation_level)
                        .build()?;
                (Some(forward_scanner), None)
            }
            ScanMode::Backward => {
                let mut reader = MvccReader::new(
                    self.snapshot.clone(),
                    Some(mode),
                    self.fill_cache,
                    lower_bound,
                    upper_bound,
                    self.isolation_level,
                );
                reader.set_key_only(key_only);
                (None, Some(reader))
            }
            _ => unreachable!(),
        };
        Ok(StoreScanner {
            forward_scanner,
            reader,
            start_ts: self.start_ts,
        })
    }
}

pub struct StoreScanner<S: Snapshot> {
    forward_scanner: Option<ForwardScanner<S>>,
    reader: Option<MvccReader<S>>,
    start_ts: u64,
}

#[inline]
fn handle_mvcc_err(e: MvccError, result: &mut Vec<Result<KvPair>>) -> Result<Key> {
    let key = if let MvccError::KeyIsLocked { key: ref k, .. } = e {
        Some(Key::from_raw(k))
    } else {
        None
    };
    match key {
        Some(k) => {
            result.push(Err(e.into()));
            Ok(k)
        }
        None => Err(e.into()),
    }
}

impl<S: Snapshot> StoreScanner<S> {
    //    pub fn seek(&mut self, key: Key) -> Result<Option<(Key, Value)>> {
    //        Ok(self
    //            .forward_scanner
    //            .as_mut()
    //            .unwrap()
    //            .read_next(key, self.start_ts)?)
    //        unimplemented!();
    //    }

    pub fn next(&mut self) -> Result<Option<(Key, Value)>> {
        Ok(self.forward_scanner.as_mut().unwrap().read_next()?)
    }

    pub fn reverse_seek(&mut self, key: Key) -> Result<Option<(Key, Value)>> {
        Ok(self
            .reader
            .as_mut()
            .unwrap()
            .reverse_seek(key, self.start_ts)?)
    }

    pub fn scan(&mut self, limit: usize) -> Result<Vec<Result<KvPair>>> {
        let mut results = vec![];
        while results.len() < limit {
            match self.next() {
                Ok(Some((k, v))) => {
                    results.push(Ok((k.raw()?, v)));
                    //                    key = k;
                }
                Ok(None) => break,
                Err(Error::Mvcc(e)) => {
                    // key =
                    handle_mvcc_err(e, &mut results)?;
                }
                Err(e) => return Err(e),
            }
            //            key = key.append_ts(0);
        }
        Ok(results)
    }

    pub fn reverse_scan(&mut self, mut key: Key, limit: usize) -> Result<Vec<Result<KvPair>>> {
        let mut results = vec![];
        while results.len() < limit {
            match self.reverse_seek(key) {
                Ok(Some((k, v))) => {
                    results.push(Ok((k.raw()?, v)));
                    key = k;
                }
                Ok(None) => break,
                Err(Error::Mvcc(e)) => key = handle_mvcc_err(e, &mut results)?,
                Err(e) => return Err(e),
            }
        }
        Ok(results)
    }

    pub fn get_statistics(&self) -> &Statistics {
        match (self.forward_scanner.as_ref(), self.reader.as_ref()) {
            (Some(forward_scanner), None) => forward_scanner.get_statistics(),
            (None, Some(reader)) => reader.get_statistics(),
            _ => unreachable!(),
        }
    }

    pub fn collect_statistics_into(&mut self, stats: &mut Statistics) {
        match (self.forward_scanner.as_mut(), self.reader.as_mut()) {
            (Some(forward_scanner), None) => stats.add(&forward_scanner.take_statistics()),
            (None, Some(reader)) => reader.collect_statistics_into(stats),
            _ => unreachable!(),
        }
    }
}

#[cfg(test)]
mod test {
    use super::SnapshotStore;
    use kvproto::kvrpcpb::{Context, IsolationLevel};
    use storage::engine::{self, Engine, RocksEngine, RocksSnapshot, TEMP_DIR};
    use storage::mvcc::MvccTxn;
    use storage::{Key, KvPair, Mutation, Options, ScanMode, Statistics, Value, ALL_CFS};

    const KEY_PREFIX: &str = "key_prefix";
    const START_TS: u64 = 10;
    const COMMIT_TS: u64 = 20;
    const START_ID: u64 = 1000;

    struct TestStore {
        keys: Vec<String>,
        snapshot: RocksSnapshot,
        ctx: Context,
        engine: RocksEngine,
    }

    impl TestStore {
        fn new(key_num: u64) -> TestStore {
            let engine = engine::new_local_engine(TEMP_DIR, ALL_CFS).unwrap();
            let keys: Vec<String> = (START_ID..START_ID + key_num)
                .map(|i| format!("{}{}", KEY_PREFIX, i))
                .collect();
            let ctx = Context::new();
            let snapshot = engine.snapshot(&ctx).unwrap();
            let mut store = TestStore {
                keys,
                snapshot,
                ctx,
                engine,
            };
            store.init_data();
            store
        }

        #[inline]
        fn init_data(&mut self) {
            let primary_key = format!("{}{}", KEY_PREFIX, START_ID);
            let pk = primary_key.as_bytes();
            // do prewrite.
            {
                let mut txn = MvccTxn::new(self.snapshot.clone(), START_TS, true).unwrap();
                for key in &self.keys {
                    let key = key.as_bytes();
                    txn.prewrite(
                        Mutation::Put((Key::from_raw(key), key.to_vec())),
                        pk,
                        &Options::default(),
                    ).unwrap();
                }
                self.engine.write(&self.ctx, txn.into_modifies()).unwrap();
            }
            self.refresh_snapshot();
            // do commit
            {
                let mut txn = MvccTxn::new(self.snapshot.clone(), START_TS, true).unwrap();
                for key in &self.keys {
                    let key = key.as_bytes();
                    txn.commit(&Key::from_raw(key), COMMIT_TS).unwrap();
                }
                self.engine.write(&self.ctx, txn.into_modifies()).unwrap();
            }
            self.refresh_snapshot();
        }

        #[inline]
        fn refresh_snapshot(&mut self) {
            self.snapshot = self.engine.snapshot(&self.ctx).unwrap()
        }

        fn store(&self) -> SnapshotStore<RocksSnapshot> {
            SnapshotStore::new(
                self.snapshot.clone(),
                COMMIT_TS + 1,
                IsolationLevel::SI,
                true,
            )
        }
    }

    #[test]
    fn test_snapshot_store_get() {
        let key_num = 100;
        let store = TestStore::new(key_num);
        let snapshot_store = store.store();
        let mut statistics = Statistics::default();
        for key in &store.keys {
            let key = key.as_bytes();
            let data = snapshot_store
                .get(&Key::from_raw(key), &mut statistics)
                .unwrap();
            assert!(data.is_some(), "{:?} expect some, but got none", key);
        }
    }

    #[test]
    fn test_snapshot_store_batch_get() {
        let key_num = 100;
        let store = TestStore::new(key_num);
        let snapshot_store = store.store();
        let mut statistics = Statistics::default();
        let mut keys_list = Vec::new();
        for key in &store.keys {
            keys_list.push(Key::from_raw(key.as_bytes()));
        }
        let data = snapshot_store.batch_get(&keys_list, &mut statistics);
        assert!(data.is_ok(), "expect ok,while got {:?}", data.unwrap_err());
        for item in data.unwrap() {
            let item = item.unwrap();
            assert!(item.is_some(), "item expect some while get none");
        }
    }

    #[test]
    fn test_snapshot_store_scan() {
        let key_num = 100;
        let store = TestStore::new(key_num);
        let snapshot_store = store.store();
        let key = format!("{}{}", KEY_PREFIX, START_ID);
        let start_key = make_key(key.as_bytes());
        let mut scanner = snapshot_store
            .scanner(
                ScanMode::Forward,
                false,
                Some(start_key.take_encoded()),
                None,
            )
            .unwrap();

<<<<<<< HEAD
=======
        let key = format!("{}{}", KEY_PREFIX, START_ID);
        let start_key = Key::from_raw(key.as_bytes());
>>>>>>> ec258072
        let half = (key_num / 2) as usize;
        let expect = &store.keys[0..half];
        let result = scanner.scan(half).unwrap();
        let result: Vec<Option<KvPair>> = result.into_iter().map(Result::ok).collect();
        let expect: Vec<Option<KvPair>> = expect
            .into_iter()
            .map(|k| Some((k.clone().into_bytes(), k.clone().into_bytes())))
            .collect();
        assert_eq!(result, expect, "expect {:?}, but got {:?}", expect, result);
    }

    #[test]
    fn test_snapshot_store_reverse_scan() {
        let key_num = 100;
        let store = TestStore::new(key_num);
        let snapshot_store = store.store();
        let mut scanner = snapshot_store
            .scanner(ScanMode::Backward, false, None, None)
            .unwrap();

        let half = (key_num / 2) as usize;
        let key = format!("{}{}", KEY_PREFIX, START_ID + (half as u64) - 1);
        let start_key = Key::from_raw(key.as_bytes());
        let expect = &store.keys[0..half - 1];
        let result = scanner.reverse_scan(start_key, half).unwrap();
        let result: Vec<Option<KvPair>> = result.into_iter().map(Result::ok).collect();

        let mut expect: Vec<Option<KvPair>> = expect
            .into_iter()
            .map(|k| Some((k.clone().into_bytes(), k.clone().into_bytes())))
            .collect();
        expect.reverse();

        assert_eq!(result, expect, "expect {:?}, but got {:?}", expect, result);
    }

    #[test]
    fn test_snapshot_store_seek() {
        let key_num = 100;
        let store = TestStore::new(key_num);
        let snapshot_store = store.store();

        let key = format!("{}{}aaa", KEY_PREFIX, START_ID);
<<<<<<< HEAD
        let start_key = make_key(key.as_bytes());
        let mut scanner = snapshot_store
            .scanner(
                ScanMode::Forward,
                false,
                Some(start_key.take_encoded()),
                None,
            )
            .unwrap();
        let result = scanner.next().unwrap();
=======
        let start_key = Key::from_raw(key.as_bytes());
        let result = scanner.seek(start_key).unwrap();
>>>>>>> ec258072
        let expect_key = format!("{}{}", KEY_PREFIX, START_ID + 1);
        let expect_value = expect_key.clone().into_bytes();
        let expect = Some((Key::from_raw(expect_key.as_bytes()), expect_value as Value));
        assert_eq!(result, expect, "expect {:?}, but got {:?}", expect, result);
    }

    #[test]
    fn test_snapshot_store_reverse_seek() {
        let key_num = 100;
        let store = TestStore::new(key_num);
        let snapshot_store = store.store();

        let mut scanner = snapshot_store
            .scanner(ScanMode::Backward, false, None, None)
            .unwrap();

        let key = format!("{}{}aaa", KEY_PREFIX, START_ID);
        let start_key = Key::from_raw(key.as_bytes());
        let result = scanner.reverse_seek(start_key).unwrap();
        let expect_key = format!("{}{}", KEY_PREFIX, START_ID);
        let expect_value = expect_key.clone().into_bytes();
        let expect = Some((Key::from_raw(expect_key.as_bytes()), expect_value as Value));
        assert_eq!(result, expect, "expect {:?}, but got {:?}", expect, result);
    }

    #[test]
    fn test_seek_with_bound() {
        let key_num = 100;
        let store = TestStore::new(key_num);
        let snapshot_store = store.store();

        let lower_bound = format!("{}{}", KEY_PREFIX, START_ID).into_bytes();
        let upper_bound = format!("{}{}", KEY_PREFIX, START_ID + 10).into_bytes();

        let mut scanner = snapshot_store
            .scanner(
                ScanMode::Forward,
                false,
                Some(lower_bound.clone()),
                Some(upper_bound.clone()),
            )
            .unwrap();

        // Seek with upper bound should returns None.
<<<<<<< HEAD
        let result = scanner.next().unwrap();
=======
        let result = scanner.seek(Key::from_raw(&upper_bound)).unwrap();
>>>>>>> ec258072
        assert!(result.is_none());

        let mut scanner = snapshot_store
            .scanner(
                ScanMode::Backward,
                false,
                Some(lower_bound.clone()),
                Some(upper_bound.clone()),
            )
            .unwrap();

        // Reverse seek with lower bound should returns None.
        let result = scanner.reverse_seek(Key::from_raw(&lower_bound)).unwrap();
        assert!(result.is_none());
    }
}<|MERGE_RESOLUTION|>--- conflicted
+++ resolved
@@ -335,7 +335,7 @@
         let store = TestStore::new(key_num);
         let snapshot_store = store.store();
         let key = format!("{}{}", KEY_PREFIX, START_ID);
-        let start_key = make_key(key.as_bytes());
+        let start_key = Key::from_raw(key.as_bytes());
         let mut scanner = snapshot_store
             .scanner(
                 ScanMode::Forward,
@@ -345,11 +345,6 @@
             )
             .unwrap();
 
-<<<<<<< HEAD
-=======
-        let key = format!("{}{}", KEY_PREFIX, START_ID);
-        let start_key = Key::from_raw(key.as_bytes());
->>>>>>> ec258072
         let half = (key_num / 2) as usize;
         let expect = &store.keys[0..half];
         let result = scanner.scan(half).unwrap();
@@ -393,8 +388,7 @@
         let snapshot_store = store.store();
 
         let key = format!("{}{}aaa", KEY_PREFIX, START_ID);
-<<<<<<< HEAD
-        let start_key = make_key(key.as_bytes());
+        let start_key = Key::from_raw(key.as_bytes());
         let mut scanner = snapshot_store
             .scanner(
                 ScanMode::Forward,
@@ -404,10 +398,6 @@
             )
             .unwrap();
         let result = scanner.next().unwrap();
-=======
-        let start_key = Key::from_raw(key.as_bytes());
-        let result = scanner.seek(start_key).unwrap();
->>>>>>> ec258072
         let expect_key = format!("{}{}", KEY_PREFIX, START_ID + 1);
         let expect_value = expect_key.clone().into_bytes();
         let expect = Some((Key::from_raw(expect_key.as_bytes()), expect_value as Value));
@@ -452,11 +442,7 @@
             .unwrap();
 
         // Seek with upper bound should returns None.
-<<<<<<< HEAD
         let result = scanner.next().unwrap();
-=======
-        let result = scanner.seek(Key::from_raw(&upper_bound)).unwrap();
->>>>>>> ec258072
         assert!(result.is_none());
 
         let mut scanner = snapshot_store
