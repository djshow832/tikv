--- conflicted
+++ resolved
@@ -369,11 +369,7 @@
     use super::MvccTxn;
     use kvproto::kvrpcpb::{Context, IsolationLevel};
     use storage::engine::{self, Engine, Modify, Snapshot, TEMP_DIR};
-<<<<<<< HEAD
-    use storage::{make_key, Mutation, Options, ALL_CFS, CF_WRITE, SHORT_VALUE_MAX_LEN};
-=======
-    use storage::{Key, Mutation, Options, ScanMode, ALL_CFS, CF_WRITE, SHORT_VALUE_MAX_LEN};
->>>>>>> ec258072
+    use storage::{Key, Mutation, Options, ALL_CFS, CF_WRITE, SHORT_VALUE_MAX_LEN};
     use tempdir::TempDir;
 
     fn gen_value(v: u8, len: usize) -> Vec<u8> {
@@ -741,14 +737,9 @@
         let engine = engine::new_local_engine(TEMP_DIR, ALL_CFS).unwrap();
         let ctx = Context::new();
         let snapshot = engine.snapshot(&ctx).unwrap();
-<<<<<<< HEAD
         let mut txn = MvccTxn::new(snapshot.clone(), 10, true).unwrap();
         let mut point_getter = PointGetterBuilder::new(snapshot.clone()).build().unwrap();
-        let key = make_key(k);
-=======
-        let mut txn = MvccTxn::new(snapshot, 10, None, IsolationLevel::SI, true);
         let key = Key::from_raw(k);
->>>>>>> ec258072
         assert_eq!(txn.write_size, 0);
 
         assert!(point_getter.read_next(&key, 10).unwrap().is_none());
@@ -852,63 +843,49 @@
     fn must_get<E: Engine>(engine: &E, key: &[u8], ts: u64, expect: &[u8]) {
         let ctx = Context::new();
         let snapshot = engine.snapshot(&ctx).unwrap();
-<<<<<<< HEAD
         let mut point_getter = PointGetterBuilder::new(snapshot).build().unwrap();
         assert_eq!(
-            point_getter.read_next(&make_key(key), ts).unwrap().unwrap(),
+            point_getter
+                .read_next(&Key::from_raw(key), ts)
+                .unwrap()
+                .unwrap(),
             expect
         );
-=======
-        let mut txn = MvccTxn::new(snapshot, ts, None, IsolationLevel::SI, true);
-        assert_eq!(txn.get(&Key::from_raw(key)).unwrap().unwrap(), expect);
->>>>>>> ec258072
     }
 
     fn must_get_rc<E: Engine>(engine: &E, key: &[u8], ts: u64, expect: &[u8]) {
         let ctx = Context::new();
         let snapshot = engine.snapshot(&ctx).unwrap();
-<<<<<<< HEAD
         let mut point_getter = PointGetterBuilder::new(snapshot.clone())
             .isolation_level(IsolationLevel::RC)
             .build()
             .unwrap();
         assert_eq!(
-            point_getter.read_next(&make_key(key), ts).unwrap().unwrap(),
+            point_getter
+                .read_next(&Key::from_raw(key), ts)
+                .unwrap()
+                .unwrap(),
             expect
         )
-=======
-        let mut txn = MvccTxn::new(snapshot, ts, None, IsolationLevel::RC, true);
-        assert_eq!(txn.get(&Key::from_raw(key)).unwrap().unwrap(), expect)
->>>>>>> ec258072
     }
 
     fn must_get_none<E: Engine>(engine: &E, key: &[u8], ts: u64) {
         let ctx = Context::new();
         let snapshot = engine.snapshot(&ctx).unwrap();
-<<<<<<< HEAD
         let mut point_getter = PointGetterBuilder::new(snapshot).build().unwrap();
         assert!(
             point_getter
-                .read_next(&make_key(key), ts)
+                .read_next(&Key::from_raw(key), ts)
                 .unwrap()
                 .is_none()
         );
-=======
-        let mut txn = MvccTxn::new(snapshot, ts, None, IsolationLevel::SI, true);
-        assert!(txn.get(&Key::from_raw(key)).unwrap().is_none());
->>>>>>> ec258072
     }
 
     fn must_get_err<E: Engine>(engine: &E, key: &[u8], ts: u64) {
         let ctx = Context::new();
         let snapshot = engine.snapshot(&ctx).unwrap();
-<<<<<<< HEAD
         let mut point_getter = PointGetterBuilder::new(snapshot).build().unwrap();
-        assert!(point_getter.read_next(&make_key(key), ts).is_err());
-=======
-        let mut txn = MvccTxn::new(snapshot, ts, None, IsolationLevel::SI, true);
-        assert!(txn.get(&Key::from_raw(key)).is_err());
->>>>>>> ec258072
+        assert!(point_getter.read_next(&Key::from_raw(key), ts).is_err());
     }
 
     fn must_prewrite_put<E: Engine>(engine: &E, key: &[u8], value: &[u8], pk: &[u8], ts: u64) {
@@ -926,31 +903,20 @@
     fn must_prewrite_delete<E: Engine>(engine: &E, key: &[u8], pk: &[u8], ts: u64) {
         let ctx = Context::new();
         let snapshot = engine.snapshot(&ctx).unwrap();
-<<<<<<< HEAD
         let mut txn = MvccTxn::new(snapshot, ts, true).unwrap();
-        txn.prewrite(Mutation::Delete(make_key(key)), pk, &Options::default())
-            .unwrap();
-=======
-        let mut txn = MvccTxn::new(snapshot, ts, None, IsolationLevel::SI, true);
         txn.prewrite(
             Mutation::Delete(Key::from_raw(key)),
             pk,
             &Options::default(),
         ).unwrap();
->>>>>>> ec258072
         engine.write(&ctx, txn.into_modifies()).unwrap();
     }
 
     fn must_prewrite_lock<E: Engine>(engine: &E, key: &[u8], pk: &[u8], ts: u64) {
         let ctx = Context::new();
         let snapshot = engine.snapshot(&ctx).unwrap();
-<<<<<<< HEAD
         let mut txn = MvccTxn::new(snapshot, ts, true).unwrap();
-        txn.prewrite(Mutation::Lock(make_key(key)), pk, &Options::default())
-=======
-        let mut txn = MvccTxn::new(snapshot, ts, None, IsolationLevel::SI, true);
         txn.prewrite(Mutation::Lock(Key::from_raw(key)), pk, &Options::default())
->>>>>>> ec258072
             .unwrap();
         engine.write(&ctx, txn.into_modifies()).unwrap();
     }
@@ -968,87 +934,52 @@
     fn must_commit<E: Engine>(engine: &E, key: &[u8], start_ts: u64, commit_ts: u64) {
         let ctx = Context::new();
         let snapshot = engine.snapshot(&ctx).unwrap();
-<<<<<<< HEAD
         let mut txn = MvccTxn::new(snapshot, start_ts, true).unwrap();
-        txn.commit(&make_key(key), commit_ts).unwrap();
-=======
-        let mut txn = MvccTxn::new(snapshot, start_ts, None, IsolationLevel::SI, true);
         txn.commit(&Key::from_raw(key), commit_ts).unwrap();
->>>>>>> ec258072
         write(engine, &ctx, txn.into_modifies());
     }
 
     fn must_commit_err<E: Engine>(engine: &E, key: &[u8], start_ts: u64, commit_ts: u64) {
         let ctx = Context::new();
         let snapshot = engine.snapshot(&ctx).unwrap();
-<<<<<<< HEAD
         let mut txn = MvccTxn::new(snapshot, start_ts, true).unwrap();
-        assert!(txn.commit(&make_key(key), commit_ts).is_err());
-=======
-        let mut txn = MvccTxn::new(snapshot, start_ts, None, IsolationLevel::SI, true);
         assert!(txn.commit(&Key::from_raw(key), commit_ts).is_err());
->>>>>>> ec258072
     }
 
     fn must_rollback<E: Engine>(engine: &E, key: &[u8], start_ts: u64) {
         let ctx = Context::new();
         let snapshot = engine.snapshot(&ctx).unwrap();
-<<<<<<< HEAD
         let mut txn = MvccTxn::new(snapshot, start_ts, true).unwrap();
-        txn.rollback(&make_key(key)).unwrap();
-=======
-        let mut txn = MvccTxn::new(snapshot, start_ts, None, IsolationLevel::SI, true);
         txn.rollback(&Key::from_raw(key)).unwrap();
->>>>>>> ec258072
         write(engine, &ctx, txn.into_modifies());
     }
 
     fn must_rollback_err<E: Engine>(engine: &E, key: &[u8], start_ts: u64) {
         let ctx = Context::new();
         let snapshot = engine.snapshot(&ctx).unwrap();
-<<<<<<< HEAD
         let mut txn = MvccTxn::new(snapshot, start_ts, true).unwrap();
-        assert!(txn.rollback(&make_key(key)).is_err());
-=======
-        let mut txn = MvccTxn::new(snapshot, start_ts, None, IsolationLevel::SI, true);
         assert!(txn.rollback(&Key::from_raw(key)).is_err());
->>>>>>> ec258072
     }
 
     fn must_gc<E: Engine>(engine: &E, key: &[u8], safe_point: u64) {
         let ctx = Context::new();
         let snapshot = engine.snapshot(&ctx).unwrap();
-<<<<<<< HEAD
         let mut txn = MvccTxn::new(snapshot, 0, true).unwrap();
-        txn.gc(&make_key(key), safe_point).unwrap();
-=======
-        let mut txn = MvccTxn::new(snapshot, 0, None, IsolationLevel::SI, true);
         txn.gc(&Key::from_raw(key), safe_point).unwrap();
->>>>>>> ec258072
         write(engine, &ctx, txn.into_modifies());
     }
 
     fn must_locked<E: Engine>(engine: &E, key: &[u8], start_ts: u64) {
         let snapshot = engine.snapshot(&Context::new()).unwrap();
-<<<<<<< HEAD
         let mut cf_reader = CfReaderBuilder::new(snapshot).build().unwrap();
-        let lock = cf_reader.load_lock(&make_key(key)).unwrap().unwrap();
-=======
-        let mut reader = MvccReader::new(snapshot, None, true, None, None, IsolationLevel::SI);
-        let lock = reader.load_lock(&Key::from_raw(key)).unwrap().unwrap();
->>>>>>> ec258072
+        let lock = cf_reader.load_lock(&Key::from_raw(key)).unwrap().unwrap();
         assert_eq!(lock.ts, start_ts);
     }
 
     fn must_unlocked<E: Engine>(engine: &E, key: &[u8]) {
         let snapshot = engine.snapshot(&Context::new()).unwrap();
-<<<<<<< HEAD
         let mut cf_reader = CfReaderBuilder::new(snapshot).build().unwrap();
-        assert!(cf_reader.load_lock(&make_key(key)).unwrap().is_none());
-=======
-        let mut reader = MvccReader::new(snapshot, None, true, None, None, IsolationLevel::SI);
-        assert!(reader.load_lock(&Key::from_raw(key)).unwrap().is_none());
->>>>>>> ec258072
+        assert!(cf_reader.load_lock(&Key::from_raw(key)).unwrap().is_none());
     }
 
     fn must_written<E: Engine>(
@@ -1068,16 +999,10 @@
 
     fn must_seek_write_none<E: Engine>(engine: &E, key: &[u8], ts: u64) {
         let snapshot = engine.snapshot(&Context::new()).unwrap();
-<<<<<<< HEAD
         let mut cf_reader = CfReaderBuilder::new(snapshot).build().unwrap();
         assert!(
             cf_reader
-                .near_seek_write(&make_key(key), ts, true)
-=======
-        let mut reader = MvccReader::new(snapshot, None, true, None, None, IsolationLevel::SI);
-        assert!(
-            reader
-                .seek_write(&Key::from_raw(key), ts)
+                .near_seek_write(&Key::from_raw(key), ts, true)
                 .unwrap()
                 .is_none()
         );
@@ -1092,43 +1017,9 @@
         write_type: WriteType,
     ) {
         let snapshot = engine.snapshot(&Context::new()).unwrap();
-        let mut reader = MvccReader::new(snapshot, None, true, None, None, IsolationLevel::SI);
-        let (t, write) = reader.seek_write(&Key::from_raw(key), ts).unwrap().unwrap();
-        assert_eq!(t, commit_ts);
-        assert_eq!(write.start_ts, start_ts);
-        assert_eq!(write.write_type, write_type);
-    }
-
-    fn must_reverse_seek_write_none<E: Engine>(engine: &E, key: &[u8], ts: u64) {
-        let snapshot = engine.snapshot(&Context::new()).unwrap();
-        let mut reader = MvccReader::new(snapshot, None, true, None, None, IsolationLevel::SI);
-        assert!(
-            reader
-                .reverse_seek_write(&Key::from_raw(key), ts)
->>>>>>> ec258072
-                .unwrap()
-                .is_none()
-        );
-    }
-
-    fn must_seek_write<E: Engine>(
-        engine: &E,
-        key: &[u8],
-        ts: u64,
-        start_ts: u64,
-        commit_ts: u64,
-        write_type: WriteType,
-    ) {
-        let snapshot = engine.snapshot(&Context::new()).unwrap();
-<<<<<<< HEAD
         let mut cf_reader = CfReaderBuilder::new(snapshot).build().unwrap();
         let (t, write) = cf_reader
-            .near_seek_write(&make_key(key), ts, true)
-=======
-        let mut reader = MvccReader::new(snapshot, None, true, None, None, IsolationLevel::SI);
-        let (t, write) = reader
-            .reverse_seek_write(&Key::from_raw(key), ts)
->>>>>>> ec258072
+            .near_seek_write(&Key::from_raw(key), ts, true)
             .unwrap()
             .unwrap();
         assert_eq!(t, commit_ts);
@@ -1138,15 +1029,9 @@
 
     fn must_get_commit_ts<E: Engine>(engine: &E, key: &[u8], start_ts: u64, commit_ts: u64) {
         let snapshot = engine.snapshot(&Context::new()).unwrap();
-<<<<<<< HEAD
         let mut cf_reader = CfReaderBuilder::new(snapshot).build().unwrap();
         let (ts, write_type) = cf_reader
-            .near_reverse_seek_write_type_by_start_ts(&make_key(key), start_ts, true)
-=======
-        let mut reader = MvccReader::new(snapshot, None, true, None, None, IsolationLevel::SI);
-        let (ts, write_type) = reader
-            .get_txn_commit_info(&Key::from_raw(key), start_ts)
->>>>>>> ec258072
+            .near_reverse_seek_write_type_by_start_ts(&Key::from_raw(key), start_ts, true)
             .unwrap()
             .unwrap();
         assert_ne!(write_type, WriteType::Rollback);
@@ -1155,19 +1040,11 @@
 
     fn must_get_commit_ts_none<E: Engine>(engine: &E, key: &[u8], start_ts: u64) {
         let snapshot = engine.snapshot(&Context::new()).unwrap();
-<<<<<<< HEAD
         let mut cf_reader = CfReaderBuilder::new(snapshot).build().unwrap();
         let some_commit_info = cf_reader
-            .near_reverse_seek_write_type_by_start_ts(&make_key(key), start_ts, true)
+            .near_reverse_seek_write_type_by_start_ts(&Key::from_raw(key), start_ts, true)
             .unwrap();
         match some_commit_info {
-=======
-        let mut reader = MvccReader::new(snapshot, None, true, None, None, IsolationLevel::SI);
-
-        let ret = reader.get_txn_commit_info(&Key::from_raw(key), start_ts);
-        assert!(ret.is_ok());
-        match ret.unwrap() {
->>>>>>> ec258072
             None => {}
             Some((_, write_type)) => {
                 assert_eq!(write_type, WriteType::Rollback);
@@ -1177,16 +1054,9 @@
 
     fn must_get_rollback_ts<E: Engine>(engine: &E, key: &[u8], start_ts: u64) {
         let snapshot = engine.snapshot(&Context::new()).unwrap();
-<<<<<<< HEAD
         let mut cf_reader = CfReaderBuilder::new(snapshot).build().unwrap();
         let (ts, write_type) = cf_reader
-            .near_reverse_seek_write_type_by_start_ts(&make_key(key), start_ts, true)
-=======
-        let mut reader = MvccReader::new(snapshot, None, true, None, None, IsolationLevel::SI);
-
-        let (ts, write_type) = reader
-            .get_txn_commit_info(&Key::from_raw(key), start_ts)
->>>>>>> ec258072
+            .near_reverse_seek_write_type_by_start_ts(&Key::from_raw(key), start_ts, true)
             .unwrap()
             .unwrap();
         assert_eq!(ts, start_ts);
@@ -1195,16 +1065,9 @@
 
     fn must_get_rollback_ts_none<E: Engine>(engine: &E, key: &[u8], start_ts: u64) {
         let snapshot = engine.snapshot(&Context::new()).unwrap();
-<<<<<<< HEAD
         let mut cf_reader = CfReaderBuilder::new(snapshot).build().unwrap();
         let some_commit_info = cf_reader
-            .near_reverse_seek_write_type_by_start_ts(&make_key(key), start_ts, true)
-=======
-        let mut reader = MvccReader::new(snapshot, None, true, None, None, IsolationLevel::SI);
-
-        let ret = reader
-            .get_txn_commit_info(&Key::from_raw(key), start_ts)
->>>>>>> ec258072
+            .near_reverse_seek_write_type_by_start_ts(&Key::from_raw(key), start_ts, true)
             .unwrap();
         assert_eq!(some_commit_info, None);
     }
@@ -1223,13 +1086,9 @@
         let snapshot = engine.snapshot(&Context::new()).unwrap();
         let mut cf_reader = CfReaderBuilder::new(snapshot).build().unwrap();
         assert_eq!(
-<<<<<<< HEAD
             cf_reader
-                .scan_keys(start.map(make_key).as_ref(), limit)
+                .scan_keys(start.map(Key::from_raw).as_ref(), limit)
                 .unwrap(),
-=======
-            reader.scan_keys(start.map(Key::from_raw), limit).unwrap(),
->>>>>>> ec258072
             expect
         );
     }
@@ -1277,21 +1136,8 @@
         must_commit(&engine, &[6], 3, 6);
 
         let snapshot = engine.snapshot(&Context::new()).unwrap();
-<<<<<<< HEAD
         let mut cf_reader = CfReaderBuilder::new(snapshot).build().unwrap();
-        let v = cf_reader.scan_values(&make_key(&[3])).unwrap();
-=======
-        let mut reader = MvccReader::new(
-            snapshot,
-            Some(ScanMode::Forward),
-            true,
-            None,
-            None,
-            IsolationLevel::SI,
-        );
-
-        let v = reader.scan_values_in_default(&Key::from_raw(&[3])).unwrap();
->>>>>>> ec258072
+        let v = cf_reader.scan_values(&Key::from_raw(&[3])).unwrap();
         assert_eq!(v.len(), 2);
         assert_eq!(v[1], (3, gen_value(b'a', SHORT_VALUE_MAX_LEN + 1)));
         assert_eq!(v[0], (5, gen_value(b'b', SHORT_VALUE_MAX_LEN + 1)));
@@ -1331,12 +1177,7 @@
         let mut cf_reader = CfReaderBuilder::new(snapshot).build().unwrap();
         assert_eq!(
             cf_reader.slowly_seek_key_by_start_ts(3).unwrap().unwrap(),
-            make_key(&[2])
-        );
-<<<<<<< HEAD
-=======
-
-        assert_eq!(reader.seek_ts(3).unwrap().unwrap(), Key::from_raw(&[2]));
->>>>>>> ec258072
+            Key::from_raw(&[2])
+        );
     }
 }